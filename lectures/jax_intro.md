--- conflicted
+++ resolved
@@ -16,11 +16,7 @@
 
 This lecture provides a short introduction to [Google JAX](https://github.com/google/jax).
 
-<<<<<<< HEAD
-What GPUs do we have access to?
-=======
 Let's see if we have an active GPU:
->>>>>>> 41eb913b
 
 ```{code-cell} ipython3
 !nvidia-smi
@@ -362,7 +358,6 @@
 %time f(x).block_until_ready()
 ```
 
-<<<<<<< HEAD
 ### Compiling user-built functions
 
 We can instruct JAX to compile entire functions that we build.
@@ -387,9 +382,6 @@
 ```{code-cell} ipython3
 %time g(x)
 ```
-=======
-### Compiling the outer function
->>>>>>> 41eb913b
 
 ```{code-cell} ipython3
 %time g(x)
@@ -419,8 +411,7 @@
 2. the array operations are fused and no intermediate arrays are created.
 
 
-Incidentally, a more common syntax when targetting a function for the JIT
-compiler is
+Incidentally, a more common syntax when targetting a function for the JIT compiler is
 
 ```{code-cell} ipython3
 @jax.jit
@@ -431,17 +422,13 @@
     return y
 ```
 
-<<<<<<< HEAD
 ```{code-cell} ipython3
 %time g_jit_2(x).block_until_ready()
 ```
-
 ```{code-cell} ipython3
 %time g_jit_2(x).block_until_ready()
 ```
 
-=======
->>>>>>> 41eb913b
 ## Functional Programming
 
 From JAX's documentation:
@@ -756,7 +743,6 @@
 
 This extra memory usage can be a big problem in actual research calculations.
 
-<<<<<<< HEAD
 ### Vectorization attempt 2
 
 
@@ -774,9 +760,6 @@
 ```
 
 Let's check that we got the same result
-=======
-So let's try a different approach using [jax.vmap](https://jax.readthedocs.io/en/latest/_autosummary/jax.vmap.html)
->>>>>>> 41eb913b
 
 ```{code-cell} ipython3
 jnp.allclose(z_reshaped, z_mesh)
@@ -841,16 +824,12 @@
 jnp.allclose(z_vmap, z_mesh)
 ```
 
-<<<<<<< HEAD
 **Exercise**
 
 In a previous notebook we used Monte Carlo to price a European call option and
 constructed a solution using Numba.
 
 The code looked like this:
-=======
-## Exercises
->>>>>>> 41eb913b
 
 ```{code-cell} ipython3
 import numba
