--- conflicted
+++ resolved
@@ -1111,23 +1111,10 @@
 print(jnp.allclose(v, v_jax_multi))
 ```
 
-<<<<<<< HEAD
 Here’s the ratio of times between memory-efficient and direct version:
 
 ```{code-cell} ipython3
 jnp_time_multi_1 / jnp_time_1
-=======
-
-
-Whether or not we get a speed gain over the previous version depends on the size of the grids.
-
-In general, the linear operator approach will be slower for small grids but faster for later ones.
-
-Here's the ratio of times (Efficient JAX / JAX):
-
-```{code-cell} ipython3
-jnp_time_multi_0 / jnp_time_1
->>>>>>> a8ce5e7b
 ```
 
 The speed is about the same but,
