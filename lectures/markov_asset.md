---
jupytext:
  text_representation:
    extension: .md
    format_name: myst
    format_version: 0.13
    jupytext_version: 1.14.5
kernelspec:
  display_name: Python 3 (ipykernel)
  language: python
  name: python3
---

+++ {"user_expressions": []}

# An Asset Pricing Problem

## Overview

In this lecture we consider some asset pricing problems and use them to
illustrate some foundations of JAX programming.

Most of the heavy lifting is done through routines from linear algebra.

Along the way, we will show how to solve some memory-intensive problems with large state spaces.

We do this using elegant techniques made available by JAX, involving the use of linear operators to avoid instantiating large matrices.

If you wish to skip all motivation and move straight to the first equation we plan to solve, 
you can jump to [](eq:ntecx2).

In addition to what's in Anaconda, this lecture will need the following libraries:

```{code-cell} ipython3
:tags: [hide-output]

!pip install quantecon
```

+++ {"user_expressions": []}

Below we use the following imports

```{code-cell}
import scipy
import quantecon as qe
import matplotlib.pyplot as plt
import numpy as np
import jax
import jax.numpy as jnp
from collections import namedtuple
```

+++ {"user_expressions": []}

We will use 64 bit floats with JAX in order to increase precision.

```{code-cell}
jax.config.update("jax_enable_x64", True)
```

+++ {"user_expressions": []}

## Pricing a single payoff

Suppose, at time $t$, we have an asset that pays a random amount $D_{t+1}$ at
time $t+1$ and nothing after that.

The simplest way to price this asset is to use "risk-neutral" asset pricing, which
asserts that the price of the asset at time $t$ should be

$$
    P_t = \beta \, \mathbb E_t D_{t+1}
$$ (eq:rnp)

Here $\beta$ is a constant discount factor and $\mathbb E_t D_{t+1}$ is the expectation
of $D_{t+1}$ at time $t$.

Roughly speaking, [](eq:rnp) says that the cost (i.e., price) equals expected benefit.

The discount factor is introduced because most people prefer payments now to
payments in the future.

One problem with this very simple model is that it does not take into account
attitudes to risk.

For example, investors often demand higher rates of return for holding risky
assets.

This feature of asset prices cannot be captured by risk neutral pricing.

Hence we modify [](eq:rnp) to

$$
    P_t = \mathbb E_t M_{t+1} D_{t+1}
$$ (eq:nrnp)

In this expression, $M_{t+1}$ replaces $\beta$ and is called the **stochastic discount factor**.

In essence, allowing discounting to become a random variable gives us the
flexibility to combine temporal discounting and attitudes to risk.

We leave further discussion to [other lectures](https://python.quantecon.org/markov_asset.html)
because our aim is to move to the computational problem.



## Pricing a cash flow

Now let's try to price an asset like a share, which delivers a cash flow $D_t,
D_{t+1}, \ldots$.

We will call these payoffs "dividends".

If we buy the share, hold it for one period and sell it again, we receive one
dividend and our payoff is $D_{t+1} + P_{t+1}$.

Therefore, by [](eq:nrnp), the price should be

$$
    P_t = \mathbb E_t M_{t+1} [ D_{t+1} + P_{t+1} ]
$$ (lteeqs0)

Because prices generally grow over time, which complicates analysis, it will be
easier for us to solve for the **price-dividend ratio** $V_t := P_t / D_t$.

Let's write down an expression that this ratio should satisfy.

We can divide both sides of {eq}`lteeqs0` by $D_t$ to get

```{math}
:label: pdex

V_t = {\mathbb E}_t \left[ M_{t+1} \frac{D_{t+1}}{D_t} (1 + V_{t+1}) \right]
```

We can also write this as

```{math}
:label: pdex2

V_t = {\mathbb E}_t \left[ M_{t+1} \exp(G^d_{t+1}) (1 + V_{t+1}) \right]
```

$$
    G^d_{t+1} = \ln \frac{D_{t+1}}{D_t}
$$

is the growth rate of dividends.

Our aim is to solve [](pdex2) but before that we need to specify

1. the stochastic discount factor $M_{t+1}$ and
1. the growth rate of dividends $G^d_{t+1}$


## Choosing the stochastic discount factor

We will adopt the stochastic discount factor described in {cite}`Lucas1978`, which has the form

```{math}
:label: lucsdf
    M_{t+1} = \beta \frac{u'(C_{t+1})}{u'(C_t)}
```

where $u$ is a utility function and $C_t$ is time $t$ consumption of a representative consumer.

(An explanation of the ideas behind this expression is given in [a later lecture](https://python-advanced.quantecon.org/lucas_model.html) and we omit further details and motivation.)

For utility, we'll assume the **constant relative risk aversion** (CRRA) specification

```{math}
:label: eqCRRA
    u(c) = \frac{c^{1-\gamma}}{1 - \gamma}
```

Inserting the CRRA specification into {eq}`lucsdf` and letting

$$
    G^c_{t+1} = \ln \left( \frac{C_{t+1}}{C_t} \right)
$$

the growth rate rate of consumption, we obtain

```{math}
:label: lucsdf2
    M_{t+1}
    = \beta \left(\frac{C_{t+1}}{C_t}\right)^{-\gamma}
    = \beta \exp( G^c_{t+1} )^{-\gamma}
    = \beta \exp(-\gamma G^c_{t+1})
```



## Solving for the price-dividend ratio

Substituting [](lucsdf2) into {eq}`pdex2` gives the price-dividend ratio
formula

$$
    V_t = \beta {\mathbb E}_t
    \left[ \exp(G^d_{t+1} - \gamma G^c_{t+1}) (1 + V_{t+1}) \right]
$$ (pdex3)

We assume there is a Markov chain $\{X_t\}$, which we call
the **state process**,  such that

$$
\begin{aligned}
    & G^c_{t+1} = \mu_c + X_t + \sigma_c \epsilon_{c, t+1} \\
    & G^d_{t+1} = \mu_d + X_t + \sigma_d \epsilon_{d, t+1}
\end{aligned}
$$

Here $\{\epsilon_{c, t}\}$ and $\{\epsilon_{d, t}\}$ are IID and standard
normal, and independent of eachother.

We can think of $\{X_t\}$ as an aggregate shock that affects both consumption
growth and firm profits (and hence dividends).

We let $P$ be the [stochastic matrix that governs $\{X_t\}$](https://python.quantecon.org/finite_markov.html) and assume $\{X_t\}$ takes values in some finite set $S$.

We guess that $V_t$ is a fixed function of this state process (and this guess turns
out to be correct).

This means that $V_t = v(X_t)$ for some unknown function $v$.

By [](pdex3), the unknown function $v$ satisfies the equation

$$
    v(X_t) = \beta {\mathbb E}_t
    \left\{
        \exp[
            a + (1-\gamma) X_t +
                \sigma_d \epsilon_{d, t+1} -
                \gamma  \sigma_c \epsilon_{c, t+1}
            ]
        (1 + v(X_{t+1}))
    \right\}
$$ (eq:neweqn101)

where $a := \mu_d - \gamma \mu_c$

Since the shocks $\epsilon_{c, t+1}$ and $\epsilon_{d, t+1}$ are independent of
$\{X_t\}$, we can integrate them out.

We use the following property of lognormal distributions: if $Y = \exp(c
\epsilon)$ for constant $c$ and $\epsilon \sim N(0,1)$, then $\mathbb E Y =
\exp(c^2/2)$.

This yields

$$
    v(X_t) = \beta {\mathbb E}_t
    \left\{
        \exp \left[
            a + (1-\gamma) X_t +
                \frac{\sigma_d^2 + \gamma^2  \sigma_c^2}{2}
            \right]
        (1 + v(X_{t+1}))
    \right\}
$$ (eq:ntev)

Conditioning on $X_t = x$, we can write this as

$$
    v(x) = \beta \sum_{y \in S}
    \left\{
        \exp \left[
            a + (1-\gamma) x +
                \frac{\sigma_d^2 + \gamma^2  \sigma_c^2}{2}
            \right]
        (1 + v(y))
    \right\}
    P(x, y)
$$ (eq:ntecx)

for all $x \in S$.



Suppose $S = \{x_1, \ldots, x_N\}$.

Then we can think of $v$ as an $N$-vector and, using square brackets for indices on arrays, write

$$
    v[i] = \beta \sum_{j=1}^N
    \left\{
        \exp \left[
            a + (1-\gamma) x[i] +
                \frac{\sigma_d^2 + \gamma^2  \sigma_c^2}{2}
            \right]
        (1 + v[j])
    \right\}
    P[i, j]
$$ (eq:ntecx2)

for $i = 1, \ldots, N$.

We can write [](eq:ntecx2) in vector form as

$$
    v = K (\mathbb 1 + v)
$$ (eq:ntecxv)

where $K$ is the matrix defined by

$$
    K[i, j]
    = \beta \left\{
        \exp \left[
            a + (1-\gamma) x[i] +
                \frac{\sigma_d^2 + \gamma^2  \sigma_c^2}{2}
            \right]
    \right\} P[i,j]
$$


Notice that [](eq:ntecxv) can be written as $(I - K)v = K \mathbb 1$.

The Neumann series lemma tells us that $(I - K)$ is invertible and the solution
is

$$
    v = (I - K)^{-1} K \mathbb 1
$$ (eq:ntecxvv)

whenever $r(K)$, the spectral radius of $K$, is strictly less than one.

Once we specify $P$ and all the parameters, we can obtain $K$ and
then compute the solution [](eq:ntecxvv).


## Code


We will use the [power iteration algorithm](https://en.wikipedia.org/wiki/Power_iteration) to check the spectral radius condition.

The function below computes the spectral radius of `A`.

```{code-cell}
def power_iteration_sr(A, num_iterations=15, seed=1234):
    " Estimates the spectral radius of A via power iteration. "

    # Initialize
    key = jax.random.PRNGKey(seed)
    b_k = jax.random.normal(key, (A.shape[1],))
    sr = 0

    for _ in range(num_iterations):
        # calculate the matrix-by-vector product Ab
        b_k1 = jnp.dot(A, b_k)

        # calculate the norm
        b_k1_norm = jnp.linalg.norm(b_k1)

        # Record the current estimate of the spectral radius
        sr = jnp.sum(b_k1 * b_k)/jnp.sum(b_k * b_k)

        # re-normalize the vector and continue
        b_k = b_k1 / b_k1_norm

    return sr

power_iteration_sr = jax.jit(power_iteration_sr, static_argnums=(1,2))
```

+++ {"user_expressions": []}

The next function verifies that the spectral radius of a given matrix is $< 1$.

```{code-cell}
def test_stability(Q):
    """
    Assert that the spectral radius of matrix Q is < 1.
    """
    sr = power_iteration_sr(Q)
    assert sr < 1, f"Spectral radius condition failed with radius = {sr}"
```

+++ {"user_expressions": []}

In what follows we assume that $\{X_t\}$, the state process, is a discretization of the AR(1) process

$$
    X_{t+1} = \rho X_t + \sigma \eta_{t+1}
$$

where $\rho, \sigma$ are parameters and $\{\eta_t\}$ is IID and standard normal.

To discretize this process we use QuantEcon.py's `tauchen` function.

Below we write a function called `create_model()` that returns a namedtuple storing the relevant parameters and arrays.

```{code-cell}
Model = namedtuple('Model',
                   ('P', 'S', 'β', 'γ', 'μ_c', 'μ_d', 'σ_c', 'σ_d'))

def create_model(N=100,         # size of state space for Markov chain
                 ρ=0.9,         # persistence parameter for Markov chain
                 σ=0.01,        # persistence parameter for Markov chain
                 β=0.98,        # discount factor
                 γ=2.5,         # coefficient of risk aversion
                 μ_c=0.01,      # mean growth of consumtion
                 μ_d=0.01,      # mean growth of dividends
                 σ_c=0.02,      # consumption volatility
                 σ_d=0.04):     # dividend volatility
    # Create the state process
    mc = qe.tauchen(N, ρ, σ)
    S = mc.state_values
    P = mc.P
    # Shift arrays to the device
    S, P = map(jax.device_put, (S, P))
    # Return the namedtuple
    return Model(P=P, S=S, β=β, γ=γ, μ_c=μ_c, μ_d=μ_d, σ_c=σ_c, σ_d=σ_d)
```

+++ {"user_expressions": []}

Our first step is to construct the matrix $K$.

To exploit the parallelization capabilities of JAX, we use a vectorized (i.e., loop-free) implementation.

```{code-cell}
def compute_K(model):
    # Setp up
    P, S, β, γ, μ_c, μ_d, σ_c, σ_d = model
    N = len(S)
    # Reshape and multiply pointwise using broadcasting
    x = jnp.reshape(S, (N, 1))
    a = μ_d - γ * μ_c
    e = jnp.exp(a + (1 - γ) * x + (σ_d**2 + γ**2 * σ_c**2) / 2)
    K = β * e * P
    return K
```

+++ {"user_expressions": []}

Just to double check, let's write a loop version and check we get the same matrix.

```{code-cell}
def compute_K_loop(model):
    # Setp up
    P, S, β, γ, μ_c, μ_d, σ_c, σ_d = model
    N = len(S)
    K = np.empty((N, N))
    a = μ_d - γ * μ_c
    for i, x in enumerate(S):
        for j, y in enumerate(S):
            e = jnp.exp(a + (1 - γ) * x + (σ_d**2 + γ**2 * σ_c**2) / 2)
            K[i, j] = β * e * P[i, j]
    return K
```

```{code-cell}
model = create_model(N=10)
K1 = compute_K(model)
K2 = compute_K_loop(model)
jnp.allclose(K1, K2)
```

+++ {"user_expressions": []}

Now we can compute the price-dividend ratio:

```{code-cell}
def price_dividend_ratio(model, test_stable=True):
    """
    Computes the price-dividend ratio of the asset.

    Parameters
    ----------
    model: an instance of Model
        contains primitives

    Returns
    -------
    v : array_like
        price-dividend ratio

    """
    K = compute_K(model)
    N = len(model.S)

    if test_stable:
        test_stability(K)

    # Compute v
    I = jnp.identity(N)
    ones_vec = np.ones(N)
    v = jnp.linalg.solve(I - K, K @ ones_vec)

    return v
```

+++ {"user_expressions": []}

Here's a plot of $v$ as a function of the state for several values of $\gamma$.

```{code-cell}
model = create_model()
S = model.S
γs = jnp.linspace(2.0, 3.0, 5)

fig, ax = plt.subplots()

for γ in γs:
    model = create_model(γ=γ)
    v = price_dividend_ratio(model)
    ax.plot(S, v, lw=2, alpha=0.6, label=rf"$\gamma = {γ}$")

ax.set_ylabel("price-dividend ratio")
ax.set_xlabel("state")
ax.legend(loc='upper right')
plt.show()
```

+++ {"user_expressions": []}

Notice that $v$ is decreasing in each case.

This is because, with a positively correlated state process, higher states indicate higher future consumption growth.

With the stochastic discount factor {eq}`lucsdf2`, higher growth decreases the
discount factor, lowering the weight placed on future dividends.



## An Extended Example

One problem with the last set is that volatility is constant through time (i.e.,
$\sigma_c$ and $\sigma_d$ are constants).

In reality, financial markets and growth rates of macroeconomic variables
exhibit bursts of volatility.

To accommodate this, we now develop a *stochastic volatility* model.

To begin, suppose that

$$
\begin{aligned}
    & G^c_{t+1} = \mu_c + Z_t + \bar \sigma \exp(H^c_t) \epsilon_{c, t+1} \\
    & G^d_{t+1} = \mu_d + Z_t + \bar \sigma \exp(H^d_t) \epsilon_{d, t+1}
\end{aligned}
$$

where $\{Z_t\}$ is a finite Markov chain and $\{H^c_t\}$ and $\{H^d_t\}$ are AR(1) processes of the form

$$
\begin{aligned}
    H^c_{t+1} & = \rho_c H^c_t + \sigma_c \eta_{c, t+1}  \\
    H^d_{t+1} & = \rho_d H^d_t + \sigma_d \eta_{d, t+1}
\end{aligned}
$$

Here $\{\eta^c_t\}$ and $\{\eta^d_t\}$ are IID and standard normal.

Let $X_t = (H^c_t, H^d_t, Z_t)$.

We call $\{X_t\}$ the state process and guess that $V_t$ is a function of
this state process, so that $V_t = v(X_t)$ for some unknown function $v$.

Modifying [](eq:neweqn101) to accommodate the new growth specifications,
we find that $v$ satisfies

$$
    v(X_t) = \beta {\mathbb E}_t
    \left\{
        \exp[
            a + (1-\gamma) Z_t +
                \bar \sigma \exp(H^d_t) \epsilon_{d, t+1} -
                \gamma \bar \sigma \exp(H^c_t) \epsilon_{c, t+1}
            ]
        (1 + v(X_{t+1}))
    \right\}
$$ (eq:neweqn102)

where, as before, $a := \mu_d - \gamma \mu_c$



Conditioning on state $x = (h_c, h_d, z)$, this becomes

```{math}
:label: neweqn103_old
    v(x) = \beta  {\mathbb E}_t
        \exp[
            a + (1-\gamma) z +
                \bar \sigma \exp(h_d) \epsilon_{d, t+1} -
                \gamma \bar \sigma \exp(h_c) \epsilon_{c, t+1}
            ]
        (1 + v(X_{t+1}))
```

As before, we integrate out the independent shocks and use the rules for
expectations of lognormals to obtain

```{math}
:label: neweqn103_new
    v(x) = \beta  {\mathbb E}_t
        \exp \left[
            a + (1-\gamma) z +
                \bar \sigma^2 \frac{\exp(2 h_d) + \gamma^2 \exp(2 h_c)}{2}
            \right]
        (1 + v(X_{t+1}))
```

Using the definition of the state and setting

$$
    \kappa(h_c, h_z, z) :=
        \exp \left[
            a + (1-\gamma) z +
                \bar \sigma^2 \frac{\exp(2 h_d) + \gamma^2 \exp(2 h_c)}{2}
            \right]
$$

we can write this more explicitly

```{math}
:label: neweqn104_old
    v(h_c, h_d, z) =
    \beta \sum_{h_c', h_d', z'}
        \kappa(h_c, h_z, z)
        (1 + v(h_c', h_d', z')) P(h_c, h_c')Q(h_d, h_d')R(z, z')
```

Here $P, Q, R$ are the stochastic matrices for, respectively, discretized
$\{H^c_t\}$, discretized $\{H^d_t\}$ and $\{Z_t\}$.

Let's now write the state using indices, with $(i, j, k)$ being the
indices for $(h_c, h_z, z)$.

The last expression becomes

```{math}
:label: neweqn104_new

    v[i, j, k] =
    \beta \sum_{i', j', k'}
        \kappa[i, j, k]
        (1 + v[i', j', k']) P[i, i']Q[j, j']R[k, k']
```

We define the multi-index array $H$ by

$$
    H[i, j, k, i', j', k']
    =
    \beta \kappa[i, j, k] P[i, i']Q[j, j']R[k, k']
$$

then {eq}`neweqn104_new` becomes

$$
    v[i, j, k] =
    \sum_{i', j', k'}
        H[i, j, k, i', j', k'] (1 + v[i', j', k'])
$$ (eq:neweqn105)

One way to understand this is to reshape $v$ into an $N$-vector, where $N = I \times J \times K$,
and $H$ into an $N \times N$ matrix.

Then we can write [](eq:neweqn105) as

$$
    v = H(\mathbb 1 + v)
$$

Provided that $H$ is invertible, the solution is given by

$$
    v = (I - H)^{-1} H \mathbb 1
$$



## Numpy Version


Our first implementation will be in NumPy.

Once we have a NumPy version working, we will convert it to JAX and check the difference in the run times.

The code block below provides a function called `create_sv_model()` that returns a namedtuple containing arrays and other data that form the primitives of the problem.

It assumes that $\{Z_t\}$ is a discretization of

$$
    Z_{t+1} = \rho_z Z_t + \sigma_z \xi_{t+1}
$$

```{code-cell}
SVModel = namedtuple('SVModel',
                        ('P', 'hc_grid',
                         'Q', 'hd_grid',
                         'R', 'z_grid',
                         'β', 'γ', 'bar_σ', 'μ_c', 'μ_d'))

def create_sv_model(β=0.98,        # discount factor
                    γ=2.5,         # coefficient of risk aversion
                    I=14,          # size of state space for h_c
                    ρ_c=0.9,       # persistence parameter for h_c
                    σ_c=0.01,      # volatility parameter for h_c
                    J=14,          # size of state space for h_d
                    ρ_d=0.9,       # persistence parameter for h_d
                    σ_d=0.01,      # volatility parameter for h_d
                    K=14,          # size of state space for z
                    bar_σ=0.01,    # volatility scaling parameter
                    ρ_z=0.9,       # persistence parameter for z
                    σ_z=0.01,      # persistence parameter for z
                    μ_c=0.001,     # mean growth of consumtion
                    μ_d=0.005):    # mean growth of dividends

    mc = qe.tauchen(I, ρ_c, σ_c)
    hc_grid = mc.state_values
    P = mc.P
    mc = qe.tauchen(J, ρ_d, σ_d)
    hd_grid = mc.state_values
    Q = mc.P
    mc = qe.tauchen(K, ρ_z, σ_z)
    z_grid = mc.state_values
    R = mc.P

    return SVModel(P=P, hc_grid=hc_grid,
                   Q=Q, hd_grid=hd_grid,
                   R=R, z_grid=z_grid,
                   β=β, γ=γ, bar_σ=bar_σ, μ_c=μ_c, μ_d=μ_d)
```

+++ {"user_expressions": []}

Now we provide a function to compute the matrix $H$.

```{code-cell}
def compute_H(sv_model):
    # Set up
    P, hc_grid, Q, hd_grid, R, z_grid, β, γ, bar_σ, μ_c, μ_d = sv_model
    I, J, K = len(hc_grid), len(hd_grid), len(z_grid)
    N = I * J * K
    # Reshape and multiply pointwise using broadcasting
    hc = np.reshape(hc_grid, (I, 1, 1))
    hd = np.reshape(hd_grid, (1, J, 1))
    z = np.reshape(z_grid,   (1, 1, K))
    P = np.reshape(P, (I, 1, 1, I, 1, 1))
    Q = np.reshape(Q, (1, J, 1, 1, J, 1))
    R = np.reshape(R, (1, 1, K, 1, 1, K))
    # Compute H and then reshape to create a matrix
    a = μ_d - γ * μ_c
    b = bar_σ**2 * (np.exp(2 * hd) + γ**2 * np.exp(2 * hc)) / 2
    κ = np.exp(a + (1 - γ) * z + b)
    H = β * κ * P * Q * R
    H = np.reshape(H, (N, N))
    return H
```

+++ {"user_expressions": []}

Here's our function to compute the price-dividend ratio for the stochastic volatility model.

```{code-cell}
def sv_pd_ratio(sv_model, test_stable=True):
    """
    Computes the price-dividend ratio of the asset for the stochastic volatility
    model.

    Parameters
    ----------
    sv_model: an instance of Model
        contains primitives

    Returns
    -------
    v : array_like
        price-dividend ratio

    """
    # Setp up
    P, hc_grid, Q, hd_grid, R, z_grid, β, γ, bar_σ, μ_c, μ_d = sv_model
    I, J, K = len(hc_grid), len(hd_grid), len(z_grid)
    N = I * J * K

    H = compute_H(sv_model)
    # Make sure that a unique solution exists
    if test_stable:
        test_stability(H)

    # Compute v
    ones_array = np.ones(N)
    Id = np.identity(N)
    v = scipy.linalg.solve(Id - H, H @ ones_array)
    # Reshape into an array of the form v[i, j, k]
    v = np.reshape(v, (I, J, K))
    return v
```

+++ {"user_expressions": []}

Let's create an instance of the model and solve it.

```{code-cell}
sv_model = create_sv_model()
P, hc_grid, Q, hd_grid, R, z_grid, β, γ, bar_σ, μ_c, μ_d = sv_model
```

```{code-cell}
qe.tic()
v = sv_pd_ratio(sv_model)
np_time = qe.toc()
```

+++ {"user_expressions": []}

Here are some plots of the solution $v$ along the three dimensions.

```{code-cell}
fig, ax = plt.subplots()
ax.plot(hc_grid, v[:, 0, 0], lw=2, alpha=0.6, label="$v$ as a function of $H^c$")
ax.set_ylabel("price-dividend ratio")
ax.set_xlabel("state")
ax.legend()
plt.show()
```

```{code-cell}
fig, ax = plt.subplots()
ax.plot(hd_grid, v[0, :, 0], lw=2, alpha=0.6, label="$v$ as a function of $H^d$")
ax.set_ylabel("price-dividend ratio")
ax.set_xlabel("state")
ax.legend()
plt.show()
```

```{code-cell}
fig, ax = plt.subplots()
ax.plot(z_grid, v[0, 0, :], lw=2, alpha=0.6, label="$v$ as a function of $Z$")
ax.set_ylabel("price-dividend ratio")
ax.set_xlabel("state")
ax.legend()
plt.show()
```

+++ {"user_expressions": []}

## JAX Version



Now let's write a JAX version that is a simple transformation of the NumPy version.

(Below we will write a more efficient version using JAX's ability to work with linear operators.)

```{code-cell}
def create_sv_model_jax(sv_model):    # mean growth of dividends

    # Take the contents of a NumPy sv_model instance
    P, hc_grid, Q, hd_grid, R, z_grid, β, γ, bar_σ, μ_c, μ_d = sv_model

    # Shift the arrays to the device (GPU if available)
    hc_grid, hd_grid, z_grid = map(jax.device_put, (hc_grid, hd_grid, z_grid))
    P, Q, R = map(jax.device_put, (P, Q, R))

    # Create a new instance and return it
    return SVModel(P=P, hc_grid=hc_grid,
                   Q=Q, hd_grid=hd_grid,
                   R=R, z_grid=z_grid,
                   β=β, γ=γ, bar_σ=bar_σ, μ_c=μ_c, μ_d=μ_d)
```

+++ {"user_expressions": []}

Here's a function to compute $H$.

We include the extra argument `shapes` to help the compiler understand the size of the arrays.

This is important when we JIT-compile the function below.

```{code-cell}
def compute_H_jax(sv_model, shapes):
    # Set up
    P, hc_grid, Q, hd_grid, R, z_grid, β, γ, bar_σ, μ_c, μ_d = sv_model
    I, J, K = shapes
    N = I * J * K
    # Reshape and multiply pointwise using broadcasting
    hc = jnp.reshape(hc_grid, (I, 1, 1))
    hd = jnp.reshape(hd_grid, (1, J, 1))
    z = jnp.reshape(z_grid, (1, 1, K))
    P = jnp.reshape(P, (I, 1, 1, I, 1, 1))
    Q = jnp.reshape(Q, (1, J, 1, 1, J, 1))
    R = jnp.reshape(R, (1, 1, K, 1, 1, K))
    # Compute H and then reshape to create a matrix
    a = μ_d - γ * μ_c
    b = bar_σ**2 * (jnp.exp(2 * hd) + γ**2 * jnp.exp(2 * hc)) / 2
    κ = jnp.exp(a + (1 - γ) * z + b)
    H = β * κ * P * Q * R
    H = jnp.reshape(H, (N, N))
    return H
```

+++ {"user_expressions": []}

Here's the function that computes the solution.

```{code-cell}
def sv_pd_ratio_jax(sv_model, shapes):
    """
    Computes the price-dividend ratio of the asset for the stochastic volatility
    model.

    Parameters
    ----------
    sv_model: an instance of Model
        contains primitives

    Returns
    -------
    v : array_like
        price-dividend ratio

    """
    # Setp up
    P, hc_grid, Q, hd_grid, R, z_grid, β, γ, bar_σ, μ_c, μ_d = sv_model
    I, J, K = len(hc_grid), len(hd_grid), len(z_grid)
    shapes = I, J, K
    N = I * J * K

    H = compute_H_jax(sv_model, shapes)

    # Compute v, reshape and return
    ones_array = jnp.ones(N)
    Id = jnp.identity(N)
    v = jax.scipy.linalg.solve(Id - H, H @ ones_array)
    return jnp.reshape(v, (I, J, K))
```

+++ {"user_expressions": []}

Now let's target these functions for JIT-compilation, while using `static_argnums` to indicate that the function will need to be recompiled when `shapes` changes.

```{code-cell}
compute_H_jax = jax.jit(compute_H_jax, static_argnums=(1,))
sv_pd_ratio_jax = jax.jit(sv_pd_ratio_jax, static_argnums=(1,))
```

```{code-cell}
sv_model = create_sv_model()
sv_model_jax = create_sv_model_jax(sv_model)
P, hc_grid, Q, hd_grid, R, z_grid, β, γ, bar_σ, μ_c, μ_d = sv_model_jax
shapes = len(hc_grid), len(hd_grid), len(z_grid)
```

+++ {"user_expressions": []}

Let's see how long it takes to run with compile time included.

```{code-cell}
qe.tic()
v_jax = sv_pd_ratio_jax(sv_model_jax, shapes).block_until_ready()
jnp_time_0 = qe.toc()
```

+++ {"user_expressions": []}

And now let's see without compile time.

```{code-cell}
qe.tic()
v_jax = sv_pd_ratio_jax(sv_model_jax, shapes).block_until_ready()
jnp_time_1 = qe.toc()
```

+++ {"user_expressions": []}

Here's the ratio of times:

```{code-cell}
jnp_time_1 / np_time
```

+++ {"user_expressions": []}

Let's check that the NumPy and JAX versions realize the same solution.

```{code-cell}
v = jax.device_put(v)

print(jnp.allclose(v, v_jax))
```

+++ {"user_expressions": []}

## A memory-efficient JAX version

One problem with the code above is that we instantiate a matrix of size $N = I \times J \times K$.

This quickly becomes impossible as $I, J, K$ increase.

Fortunately, JAX makes it possible to solve for the price-dividend ratio without instantiating this large matrix.

The first step is to think of $H$ not as a matrix, but rather as the linear operator that transforms $g$ into $Hg$ via

$$
    (Hg)[i, j, k] =
    \beta \sum_{i', j', k'}
        \kappa[i, j, k] g[i', j', k'] P[i, i']Q[j, j']R[k, k']
$$

```{code-cell}
def H_operator(g, sv_model, shapes):
    # Set up
    P, hc_grid, Q, hd_grid, R, z_grid, β, γ, bar_σ, μ_c, μ_d = sv_model
    I, J, K = shapes
    # Reshape and multiply pointwise using broadcasting
    hc = jnp.reshape(hc_grid, (I, 1, 1))
    hd = jnp.reshape(hd_grid, (1, J, 1))
    z = jnp.reshape(z_grid, (1, 1, K))
    P = jnp.reshape(P, (I, 1, 1, I, 1, 1))
    Q = jnp.reshape(Q, (1, J, 1, 1, J, 1))
    R = jnp.reshape(R, (1, 1, K, 1, 1, K))
    a = μ_d - γ * μ_c
    b = bar_σ**2 * (jnp.exp(2 * hd) + γ**2 * jnp.exp(2 * hc)) / 2
    κ = jnp.exp(a + (1 - γ) * z + b)
    H = β * κ * P * Q * R
    Hg = jnp.sum(H * g, axis=(3, 4, 5))
    return Hg
```

+++ {"user_expressions": []}

The next function modifies our earlier `power_iteration_sr` function so that it
can act on linear operators rather than matrices, also the spectral radius of the transition matrix less than one ensures the convergence of our calculations in the model.

```{code-cell}
def update_g(H_operator, sv_model, shapes, num_iterations=20):    
    g_k = jnp.ones(shapes)
    for _ in range(num_iterations):
        g_k1 = H_operator(g_k, sv_model, shapes)
        sr = jnp.sum(g_k1 * g_k) / jnp.sum(g_k * g_k)
        g_k1_norm = jnp.linalg.norm(g_k1)
        g_k = g_k1 / g_k1_norm
            
    return sr
```

+++ {"user_expressions": []}

Let's check the output

```{code-cell}
qe.tic()
sr = update_g(H_operator, sv_model, shapes)
qe.toc()
print(sr)
```

+++ {"user_expressions": []}

Now we write a version of the solution function for the price-dividend ratio
that acts directly on the linear operator `H_operator`.

```{code-cell}
def sv_pd_ratio_jax_multi(sv_model, shapes):

    # Setp up
    P, hc_grid, Q, hd_grid, R, z_grid, β, γ, bar_σ, μ_c, μ_d = sv_model
    I, J, K = shapes

    # Compute v
    ones_array = np.ones((I, J, K))
    # Set up the operator g -> g
    H = lambda g: H_operator(g, sv_model, shapes)
    # Set up the operator g -> (I - H) g
    J = lambda g: g - H(g)
    # Solve v = (I - H)^{-1} H 1
    H1 = H_operator(ones_array, sv_model, shapes)
    v = jax.scipy.sparse.linalg.bicgstab(J, H1)[0]
    return v
```

+++ {"user_expressions": []}

Let's target these functions for JIT compilation.

```{code-cell}
H_operator = jax.jit(H_operator, static_argnums=(2,))
sv_pd_ratio_jax_multi = jax.jit(sv_pd_ratio_jax_multi, static_argnums=(1,))
```

+++ {"user_expressions": []}

Let's time the solution with compile time included.

```{code-cell}
qe.tic()
v_jax_multi = sv_pd_ratio_jax_multi(sv_model, shapes).block_until_ready()
jnp_time_multi_0 = qe.toc()
```

<<<<<<< HEAD
And now let’s see without compile time.

```{code-cell} ipython3
qe.tic()
v_jax_multi = sv_pd_ratio_jax_multi(sv_model, shapes).block_until_ready()
jnp_time_multi_1 = qe.toc()
```

Here’s the ratio of times between memory-efficient and direct version:

```{code-cell} ipython3
jnp_time_multi_1 / jnp_time_1
```

Let's verify the solution again:

```{code-cell} ipython3
=======
```{code-cell}
>>>>>>> 3ba761bb
print(jnp.allclose(v, v_jax_multi))
```

+++ {"user_expressions": []}

Whether or not we get a speed gain over the previous version depends on the size of the grids.

In general, the linear operator approach will be slower for small grids but faster for later ones.

Here's the ratio of times (Efficient JAX / JAX):

```{code-cell}
jnp_time_multi_0 / jnp_time_1  
```

The speed is about the same but now we can work with much larger grids.

Here's a moderately large example, where the state space has 15,625 elements.

```{code-cell}
sv_model = create_sv_model(I=25, J=25, K=25)
sv_model_jax = create_sv_model_jax(sv_model)
P, hc_grid, Q, hd_grid, R, z_grid, β, γ, bar_σ, μ_c, μ_d = sv_model_jax
shapes = len(hc_grid), len(hd_grid), len(z_grid)
```

```{code-cell}
qe.tic()
v_jax_multi = sv_pd_ratio_jax_multi(sv_model, shapes).block_until_ready()
jnp_time_multi_2 = qe.toc()
```

```{code-cell}
jnp_time_multi_1 / jnp_time_1 
```<|MERGE_RESOLUTION|>--- conflicted
+++ resolved
@@ -1097,7 +1097,6 @@
 jnp_time_multi_0 = qe.toc()
 ```
 
-<<<<<<< HEAD
 And now let’s see without compile time.
 
 ```{code-cell} ipython3
@@ -1115,9 +1114,6 @@
 Let's verify the solution again:
 
 ```{code-cell} ipython3
-=======
-```{code-cell}
->>>>>>> 3ba761bb
 print(jnp.allclose(v, v_jax_multi))
 ```
 
