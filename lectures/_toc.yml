--- conflicted
+++ resolved
@@ -18,14 +18,11 @@
   - file: short_path
   - file: opt_invest
   - file: opt_savings
-<<<<<<< HEAD
   - file: arellano
-=======
   - file: aiyagari_jax
 - caption: Other
   numbered: true
   chapters:
->>>>>>> 8a208d21
   - file: troubleshooting
   - file: zreferences
   - file: status