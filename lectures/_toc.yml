--- conflicted
+++ resolved
@@ -25,12 +25,7 @@
   - file: opt_savings_2
   - file: short_path
   - file: opt_invest
-<<<<<<< HEAD
-  # - file: inventory_ssd
-=======
-  - file: opt_savings
   - file: inventory_ssd
->>>>>>> c789e80b
   - file: ifp_egm
   - file: arellano
   - file: aiyagari_jax
