--- conflicted
+++ resolved
@@ -52,11 +52,7 @@
 jax.config.update("jax_enable_x64", True)
 ```
 
-<<<<<<< HEAD
-## MLE with Numerical Methods (JAX)
-=======
 ## MLE with numerical methods (JAX)
->>>>>>> 1e3cc3bb
 
 Many distributions do not have nice, analytical solutions and therefore require
 numerical methods to solve for parameter estimates.
@@ -163,9 +159,6 @@
     return PoissonRegressionModel(X=X, y=y)
 ```
 
-<<<<<<< HEAD
-At present, JAX doesn't have an implementation to compute factorial directly.
-=======
 The log likelihood function of the Poisson regression is
 
 $$
@@ -178,7 +171,6 @@
 The full derivation can be found [here](https://python.quantecon.org/mle.html#id2).
 
 The log likelihood function involves factorial, but JAX doesn't have a readily available implementation to compute factorial directly.
->>>>>>> 1e3cc3bb
 
 In order to compute the factorial efficiently such that we can JIT it, we use
 
@@ -200,12 +192,8 @@
 jax_factorial = jax.vmap(_factorial)
 ```
 
-<<<<<<< HEAD
-Let's define the Poisson Regression's log likelihood function.
-=======
 
 Now we can define the log likelihood function in Python
->>>>>>> 1e3cc3bb
 
 ```{code-cell} ipython3
 @jax.jit
