--- conflicted
+++ resolved
@@ -4,8 +4,4 @@
     arch: "x64"
     ami: "ami-0acff698ccf3ab474"
     preinstall: |
-<<<<<<< HEAD
-      source ~/.bashrc
-=======
-      source /home/runner/.bashrc
->>>>>>> bf488925
+      source /home/runner/.bashrc